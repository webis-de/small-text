--- conflicted
+++ resolved
@@ -125,10 +125,6 @@
 ## Citation
 
 Small-Text has been introduced in detail in the EACL23 System Demonstration Paper ["Small-Text: Active Learning for Text Classification in Python"](https://aclanthology.org/2023.eacl-demo.11/) which can be cited as follows:
-<<<<<<< HEAD
-
-=======
->>>>>>> 60cddaff
 ```
 @inproceedings{schroeder2023small-text,
     title = "Small-Text: Active Learning for Text Classification in Python",
