--- conflicted
+++ resolved
@@ -22,16 +22,16 @@
         raise ValueError('Invalid keyword argument in trainer_kwargs: '
                          'Argument "batch_size" can be set via "mini_batch_size" in '
                          'SetFitClassification.')
-<<<<<<< HEAD
+
     if 'show_progress_bar' in trainer_kwargs:
         raise ValueError('Invalid keyword argument in trainer_kwargs: '
                          'Argument "show_progress_bar" can be controlled via "verbosity" in '
                          'SetFitClassification.')
-=======
+
     if 'seed' in trainer_kwargs:
         raise ValueError('Invalid keyword argument in trainer_kwargs: '
                          'Argument "seed" cannot be set via train_kwargs.')
->>>>>>> 668c326a
+
     return trainer_kwargs
 
 
