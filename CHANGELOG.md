# Changelog

<<<<<<< HEAD
## Version 2.0.0 - unreleased

This is the first release with breaking changes, coming sooner than we would have liked. 

The need for this came from relying on some legacy interfaces in torchtext for too long, which now have been dropped. The result was that with never PyTorch Versions, which also requires a matching torchtext version, which in turn broke some parts of the PyTorch integration.

On the other hand, this also allowed us to deal with further issues that contain breaking changes but needed to be done eventually. **All of this should not cause you too much trouble**, but still to make the transition as easy as possible there is a [migration guide](https://github.com/webis-de/small-text/blob/v2.0.0/MIGRATION_GUIDE.md), which lists all breaking changes.

### Added

- General
  - Python requirements raised to Python 3.8 since Python 3.7 has reached [end of life on 2023-06-27](https://devguide.python.org/versions/).
  - Dropped torchtext as an integration dependency. For individual use cases it can of course still be used.
  - Added environment variables `SMALL_TEXT_PROGRESS_BARS` and `SMALL_TEXT_OFFLINE` to control the default behavior for progress bars and model downloading.
- PoolBasedActiveLearner:
  - `initialize_data()` has been replaced by `initialize()` which can now also be used to provide an initial model in cold start scenarios. ([#10](https://github.com/webis-de/small-text/pull/10))
- Classification:
  - All PyTorch-classifiers (KimCNN, TransformerBasedClassification, SetFitClassification) now support `torch.compile()` which can be enabled on demand. (Requires PyTorch >= 2.0.0). 
  - All PyTorch-classifiers (KimCNN, TransformerBasedClassification, SetFitClassification) now support Automatic Mixed Precision. 
  - `SetFitClassification.__init__() <https://github.com/webis-de/small-text/blob/v2.0.0/small_text/integrations/transformers/classifiers/setfit.py>`__ now has a verbosity parameter (similar to `TransformerBasedClassification`) through which you can control the progress bar output of `SetFitClassification.fit()`.
- Embeddings:
  - Prevented unnecessary gradient computations for some embedding types and unified code structure.
- Query Strategies:
  - New strategies: [DiscriminativeRepresentationLearning](https://github.com/webis-de/small-text/blob/v2.0.0/small_text/integrations/pytorch/query_strategies/strategies.py), [LabelCardinalityInconsistency](https://github.com/webis-de/small-text/blob/v2.0.0/small_text/query_strategies/multi_label.py) and [ClassBalancer](https://github.com/webis-de/small-text/blob/v2.0.0/small_text/query_strategies/class_balancing.py).
  - Query strategies now have a [tie-breaking mechanism](https://github.com/webis-de/small-text/blob/v2.0.0/small_text/query_strategies/base.py) to randomly permutate when there is a tie in scores.
  - [LightweightCoreset](https://github.com/webis-de/small-text/blob/v2.0.0/small_text/query_strategies/corsets.py) can now process input in batches. (#23)

### Fixed 

- Fixed a bug where the `clone()` operation wrapped the labels, which then raised an error. This affected the single-label scenario for PytorchTextClassificationDataset and TransformersDataset. ([#35](https://github.com/webis-de/small-text/issues/35))
- Fixed a bug where the batching in `greedy_coreset()` and `lightweight_coreset()` resulted in incorrect batch sizes. ([#50](https://github.com/webis-de/small-text/issues/50))
- Fixed a bug where `lightweight_coreset()` failed when computing the norm of the elementwise mean vector.

### Changed

- General
  - Moved `split_data()` method from `small_text.data.datasets` to `small_text.data.splits`.

- Utils
  - `init_kmeans_plusplus_safe()` now supports weighted kmeans++ initialization for `scikit-learn>=1.3.0`. 

### Removed

- Removed `default_tensor_type()` method.
- Classification
  - Removed legacy arguments for early stopping in `__init__` for KimCNN and TransformerBasedClassification. (Use `fit()` keyword arguments instead.) 
=======
## Version 1.4.0 - unreleased

### Fixed

- Changed the way how the seed is controlled  in `SetFitClassification` since the seed was fixed unless explicitly set via the respective trainer keyword argument.

### Changed

- Documentation: Updated showcase section.
>>>>>>> 668c326a

---

## Version 1.3.3 - 2023-12-29

### Changed

- An [errata](https://small-text.readthedocs.io/en/v1.3.3/errata.html) section was added to the documentation.

### Fixed

- Fixed a deviation from the paper, where `DeltaFScore` also took into account the agreement in predictions of the negative label. ([#51](https://github.com/webis-de/small-text/pull/51))
- Fixed a bug in `KappaAverage` that affected the stopping behavior. ([#52](https://github.com/webis-de/small-text/pull/52))

---

## Version 1.3.2 - 2023-08-19

### Fixed

- Fixed a bug in `TransformerBasedClassification`, where `validations_per_epoch>=2` left the model in eval mode. ([#40](https://github.com/webis-de/small-text/issues/40))

---

## Version 1.3.1 - 2023-07-22

### Fixed

- Fixed a bug where parameter groups were omitted when using `TransformerBasedClassification`'s layer-specific fine-tuning functionality. ([#36](https://github.com/webis-de/small-text/issues/36), [#38](https://github.com/webis-de/small-text/pull/38))
- Fixed a bug where class weighting resulted in `nan` values. ([#39](https://github.com/webis-de/small-text/issues/39))

### Contributors

[@JP-SystemsX](https://github.com/JP-SystemsX)

---

## Version 1.3.0 - 2023-02-21

### Added

- Added dropout sampling to `SetFitClassification <https://github.com/webis-de/small-text/blob/v1.3.0/small_text/integrations/transformers/classifiers/setfit.py>`__.

### Fixed

- Fixed broken link in README.md.
- Fixed typo in README.md. ([#26](https://github.com/webis-de/small-text/pull/26))

### Changed

- The `ClassificationChange <https://github.com/webis-de/small-text/blob/v1.3.0/small_text/stopping_criteria/change.py>`__ stopping criterion now supports multi-label classification.
- Documentation:
  - Updated the active learning setup figure.
  - The documentation of integrations has been reorganized.

### Contributors

[@rmitsch](https://github.com/rmitsch)

---

## Version 1.2.0 - 2023-02-04

### Added

- Added new classifier: [SetFitClassification](https://github.com/webis-de/small-text/blob/v1.2.0/small_text/integrations/transformers/classifiers/setfit.py) which wraps [huggingface/setfit](https://github.com/huggingface/setfit).
- Active Learner:
  - [PoolBasedActiveLearner](https://github.com/webis-de/small-text/blob/v1.2.0/small_text/active_learner.py) now handles keyword arguments passed to the classifier's `fit()` during the `update()` step.
- Query Strategies:
  - New strategy: [BALD](https://github.com/webis-de/small-text/blob/v1.2.0/small_text/query_strategies/bayesian.py).
  - [SubsamplingQueryStrategy](https://github.com/webis-de/small-text/blob/v1.2.0/small_text/query_strategies/strategies.py) now uses the remaining unlabeled pool when more samples are requested than are available.
- Notebook Examples:
  - Revised both existing notebook examples.
  - Added a notebook example for active learning with SetFit classifiers.
  - Added a notebook example for cold start initialization with SetFit classifiers.
- Documentation:
  - A [showcase](https://small-text.readthedocs.io/en/v1.2.0/showcase.html) section has been added to the documentation.

### Fixed

- Distances in [lightweight_coreset](https://github.com/webis-de/small-text/blob/v1.2.0/small_text/query_strategies/coresets.py) were not correctly projected onto the [0, 1] interval (but ranking was unaffected).

### Changed

- [Coreset implementations](https://github.com/webis-de/small-text/blob/v1.2.0/small_text/query_strategies/coresets.py) now use the distance-based  (as opposed to the similarity-based) formulation.

---

## Version 1.1.1 - 2022-10-14

### Fixed

- Model selection raised an error in cases where no model was available for selection ([#21](https://github.com/webis-de/small-text/issues/21)).

---

## Version 1.1.0 - 2022-10-01

### Added

- General:
  - Small-Text package is now available via [conda-forge](https://anaconda.org/conda-forge/small-text). 
  - Imports have been reorganized. You can import all public classes and methods from the top-level package (`small_text`):
    ```
    from small_text import PoolBasedActiveLearner
    ```

- Classification:
  - All classifiers now support weighting of training samples.
  - [Early stopping](https://small-text.readthedocs.io/en/v1.1.0/components/training.html) has been reworked, improved, and documented ([#18](https://github.com/webis-de/small-text/issues/18)).
  - [Model selection](https://small-text.readthedocs.io/en/v1.1.0/components/training.html) has been reworked and documented.
  - **[!]** `KimCNNClassifier.__init()__`: The default value of the (now deprecated) keyword argument `early_stopping_acc` has been changed from `0.98` to `-1` in order to match `TransformerBasedClassification`.
  - **[!]** Removed weight renormalization after gradient clipping.

- Datasets:
  - The `target_labels` keyword argument in `__init()__` will now raise a warning if not passed.
  - Added `from_arrays()` to `SklearnDataset`, `PytorchTextClassificationDataset`, and `TransformersDataset` to construct datasets more conveniently.

- Query Strategies:
  - New multi-label strategy: [CategoryVectorInconsistencyAndRanking](https://github.com/webis-de/small-text/blob/v1.1.0/small_text/query_strategies/multi_label.py).

- Stopping Criteria:
  - New stopping criteria: [ClassificationChange](https://github.com/webis-de/small-text/blob/v1.1.0/small_text/stopping_criteria/change.py), 
    [OverallUncertainty](https://github.com/webis-de/small-text/blob/v1.1.0/small_text/stopping_criteria/uncertainty.py), and 
    [MaxIterations](https://github.com/webis-de/small-text/blob/v1.1.0/small_text/stopping_criteria/utility.py).

### Deprecated

- `small_text.integrations.pytorch.utils.misc.default_tensor_type()` is deprecated without replacement ([#2](https://github.com/webis-de/small-text/issues/2)).
- `TransformerBasedClassification` and `KimCNNClassifier`:
  The keyword arguments for early stopping (early_stopping / early_stopping_no_improvement, early_stopping_acc) that are passed to `__init__()` are now deprecated. Use the `early_stopping`
  keyword argument in the `fit()` method instead ([#18](https://github.com/webis-de/small-text/issues/18)). 


### Fixed
- Classification:
  - `KimCNNClassifier.fit()` and `TransformerBasedClassification.fit()` now correctly
    process the `scheduler` keyword argument ([#16](https://github.com/webis-de/small-text/issues/16)).

### Removed
- Removed the strict check that every target label has to occur in the training data.
  *(This is intended for multi-label settings with many labels; apart from that it is still recommended to make sure that all labels occur.)*

## Version 1.0.1 - 2022-09-12

Minor bug fix release.

### Fixed

Links to notebooks and code examples will now always point to the latest release instead of the latest main branch.

---

## Version 1.0.0 - 2022-06-14

First stable release.

### Changed

- Datasets:
  - `SklearnDataset` now checks if the dimensions of the features and labels match.
- Query Strategies:
  - [ExpectedGradientLengthMaxWord](https://github.com/webis-de/small-text/blob/main/small_text/integrations/pytorch/query_strategies/strategies.py): Cleaned up code and added checks to detect invalid configurations.
- Documentation:
  - The documentation is now available in full width.
- Repository:
  - Versions in this can now be referenced using the respective [Zenodo DOI](https://zenodo.org/record/6641063).

---

## [1.0.0b4] - 2022-05-04

### Added

- General:
  - We now have a concept for [optional dependencies](https://small-text.readthedocs.io/en/v1.0.0b4/install.html#optional-dependencies) which 
    allows components to rely on soft dependencies, i.e. python dependencies which can be installed on demand
    (and only when certain functionality is needed).
- Datasets:
  - The `Dataset` interface now has a `clone()` method 
    that creates an identical copy of the respective dataset.
- Query Strategies:
  - New strategies: [DiscriminativeActiveLearning](https://github.com/webis-de/small-text/blob/v1.0.0b4/small_text/query_strategies/strategies.py) 
    and [SEALS](https://github.com/webis-de/small-text/blob/v1.0.0b4/small_text/query_strategies/strategies.py).

### Changed

- Datasets:
  - Separated the previous `DatasetView` implementation into interface (`DatasetView`) 
    and implementation (`SklearnDatasetView`).
  - Added `clone()` method which creates an identical copy of the dataset.
- Query Strategies:
  - `EmbeddingBasedQueryStrategy` now only embeds instances that are either in the label
    or in the unlabeled pool (and no longer the entire dataset).
- Code examples:
  - Code structure was  unified.
  - Number of iterations can now be passed via an cli argument.
- `small_text.integrations.pytorch.utils.data`:
  - Method `get_class_weights()` now scales the resulting multi-class weights so that the smallest
    class weight is equal to `1.0`.

---

## [1.0.0b3] - 2022-03-06

### Added

- New query strategy: [ContrastiveActiveLearning](https://github.com/webis-de/small-text/blob/v1.0.0b3/small_text/query_strategies/strategies.py).
- Added [Reproducibility Notes](https://small-text.readthedocs.io/en/v1.0.0b3/reproducibility_notes.html).

### Changed

- Cleaned up and unified argument naming: The naming of variables related to datasets and 
  indices has been improved and unified. The naming of datasets had been inconsistent, 
  and the previous `x_` notation for indices was a relict of earlier versions of this library and 
  did not reflect the underlying object anymore.
  - `PoolBasedActiveLearner`:
    - attribute `x_indices_labeled` was renamed to `indices_labeled`
    - attribute `x_indices_ignored` was unified to `indices_ignored`
    - attribute `queried_indices` was unified to `indices_queried`
    - attribute `_x_index_to_position` was named to `_index_to_position`
    - arguments `x_indices_initial`, `x_indices_ignored`, and `x_indices_validation` were
      renamed to `indices_initial`, `indices_ignored`, and `indices_validation`. This affects most 
      methods of the `PoolBasedActiveLearner`.
    
  - `QueryStrategy`
    - old: `query(self, clf, x, x_indices_unlabeled, x_indices_labeled, y, n=10)`
    - new: `query(self, clf, dataset, indices_unlabeled, indices_labeled, y, n=10)`
    
  - `StoppingCriterion`
    - old: `stop(self, active_learner=None, predictions=None, proba=None, x_indices_stopping=None)`
    - new: `stop(self, active_learner=None, predictions=None, proba=None, indices_stopping=None)`

- Renamed environment variable which sets the small-text temp folder from `ALL_TMP` to `SMALL_TEXT_TEMP`


## [1.0.0b2] - 2022-02-22

Bugfix release.

### Fixed

- Fix links to the documentation in README.md and notebooks.

---

## [1.0.0b1] - 2022-02-22

First beta release with multi-label functionality and stopping criteria.

### Added

- Added a changelog.
- All provided classifiers are now capable of multi-label classification.

### Changed

- Documentation has been overhauled considerably.
- `PoolBasedActiveLearner`: Renamed `incremental_training` kwarg to `reuse_model`.
- `SklearnClassifier`: Changed `__init__(clf)` to `__init__(model, num_classes, multi_Label=False)`
- `SklearnClassifierFactory`: `__init__(clf_template, kwargs={})` to `__init__(base_estimator, num_classes, kwargs={})`.
- Refactored `KimCNNClassifier` and `TransformerBasedClassification`.

### Removed

- Removed `device` kwarg from `PytorchDataset.__init__()`, 
`PytorchTextClassificationDataset.__init__()` and `TransformersDataset.__init__()`.<|MERGE_RESOLUTION|>--- conflicted
+++ resolved
@@ -1,6 +1,5 @@
 # Changelog
 
-<<<<<<< HEAD
 ## Version 2.0.0 - unreleased
 
 This is the first release with breaking changes, coming sooner than we would have liked. 
@@ -47,7 +46,9 @@
 - Removed `default_tensor_type()` method.
 - Classification
   - Removed legacy arguments for early stopping in `__init__` for KimCNN and TransformerBasedClassification. (Use `fit()` keyword arguments instead.) 
-=======
+
+---
+
 ## Version 1.4.0 - unreleased
 
 ### Fixed
@@ -57,7 +58,6 @@
 ### Changed
 
 - Documentation: Updated showcase section.
->>>>>>> 668c326a
 
 ---
 
