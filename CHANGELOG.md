--- conflicted
+++ resolved
@@ -1,6 +1,5 @@
 # Changelog
 
-<<<<<<< HEAD
 ## Version 2.0.0 - unreleased
 
 This is the first release with breaking changes, coming sooner than we would have liked. 
@@ -34,13 +33,14 @@
 ### Removed
 
 - Removed `default_tensor_type()` method.
-=======
+
+---
+
 ## Version 1.3.2 - 2023-08-19
 
 ### Fixed
 
 - Fixed a bug in `TransformerBasedClassification`, where `validations_per_epoch>=2` left the model in eval mode. ([#40](https://github.com/webis-de/small-text/issues/40))
->>>>>>> 2bb16b74
 
 ---
 
