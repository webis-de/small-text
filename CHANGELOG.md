--- conflicted
+++ resolved
@@ -1,6 +1,5 @@
 # Changelog
 
-<<<<<<< HEAD
 ## Version 2.0.0 - unreleased
 
 This is the first release with breaking changes, coming sooner than we would have liked. 
@@ -51,14 +50,11 @@
 
 ---
 
-## Version 1.4.0 - unreleased
-=======
 ## Version 1.4.0 - 2024-06-09
 
 ## Added
 
 - New query strategy: [AnchorSubsampling](https://github.com/webis-de/small-text/blob/v1.4.0/small_text/query_strategies/subsampling.py).
->>>>>>> c78459e1
 
 ### Fixed
 
