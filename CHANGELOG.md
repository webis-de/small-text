--- conflicted
+++ resolved
@@ -1,6 +1,5 @@
 # Changelog
 
-<<<<<<< HEAD
 ## Version 2.0.0 - unreleased
 
 This is the first release with breaking changes, coming sooner than we would have liked. 
@@ -44,13 +43,14 @@
 - Removed `default_tensor_type()` method.
 - Classification
   - Removed legacy arguments for early stopping in `__init__` for KimCNN and TransformerBasedClassification. (Use `fit()` keyword arguments instead.) 
-=======
+
+---
+
 ## Version 1.3.3 - unreleased
 
 ### Fixed
 
 - Fixed a deviation from the paper, where `DeltaFScore` also took into account the agreement in predictions of the negative label. ([#51](https://github.com/webis-de/small-text/pull/51))
->>>>>>> 7e0fb189
 
 ---
 
